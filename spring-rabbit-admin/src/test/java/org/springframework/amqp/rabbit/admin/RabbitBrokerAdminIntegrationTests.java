/*
 * Copyright 2002-2010 the original author or authors.
 *
 * Licensed under the Apache License, Version 2.0 (the "License");
 * you may not use this file except in compliance with the License.
 * You may obtain a copy of the License at
 *
 *      http://www.apache.org/licenses/LICENSE-2.0
 *
 * Unless required by applicable law or agreed to in writing, software
 * distributed under the License is distributed on an "AS IS" BASIS,
 * WITHOUT WARRANTIES OR CONDITIONS OF ANY KIND, either express or implied.
 * See the License for the specific language governing permissions and
 * limitations under the License.
 */

package org.springframework.amqp.rabbit.admin;

import static org.junit.Assert.assertEquals;

import java.util.List;

import org.apache.commons.logging.Log;
import org.apache.commons.logging.LogFactory;
import org.junit.AfterClass;
import org.junit.BeforeClass;
import org.junit.Test;
import org.springframework.amqp.core.Queue;
import org.springframework.amqp.rabbit.connection.SingleConnectionFactory;

/**
 * @author Mark Pollack
 */
public class RabbitBrokerAdminIntegrationTests {
	
	private static Log logger = LogFactory.getLog(RabbitBrokerAdminIntegrationTests.class);

	private static RabbitBrokerAdmin brokerAdmin;

	private static SingleConnectionFactory connectionFactory;

	@BeforeClass
	public static void setUp() throws Exception {
		connectionFactory = new SingleConnectionFactory();
		connectionFactory.setUsername("guest");
		connectionFactory.setPassword("guest");
		brokerAdmin = new RabbitBrokerAdmin(connectionFactory);
		logger.info("Starting broker node");
		brokerAdmin.startNode();
		Thread.sleep(1000L);
	}

	@AfterClass
	public static void tearDown() {
		logger.info("Shutting down broker node");
		brokerAdmin.stopNode();
	}

	@Test
	//@Ignore
	public void integrationTestsUserCrud() throws Exception {
		List<String> users = brokerAdmin.listUsers();
		if (users.contains("joe")) {
			brokerAdmin.deleteUser("joe");
		}
		Thread.sleep(1000L);
		brokerAdmin.addUser("joe", "trader");
		Thread.sleep(1000L);
		brokerAdmin.changeUserPassword("joe", "sales");
		Thread.sleep(1000L);
		users = brokerAdmin.listUsers();
		if (users.contains("joe")) {
			Thread.sleep(1000L);
			brokerAdmin.deleteUser("joe");
		}
	}

	
	public void integrationTestListUsers() throws Exception {
		// OtpErlangObject result =
		// adminTemplate.getErlangTemplate().executeRpc("rabbit_amqqueue",
		// "info_all", "/".getBytes());
		// System.out.println(result);
		Thread.sleep(1000L);
		List<String> users = brokerAdmin.listUsers();
		System.out.println(users);
	}

	public void integrationTestDeleteUser() {
		// OtpErlangObject result =
		// adminTemplate.getErlangTemplate().executeRpc("rabbit_access_control",
		// "delete_user", "joe".getBytes());
		brokerAdmin.deleteUser("joe");
		// System.out.println(result.getClass());
		// System.out.println(result);
	}
	
	@Test
<<<<<<< HEAD
	public void repeatLifecycle() throws Exception {
		for (int i = 1; i< 100; i++) {
			testStatusAndBrokerLifecycle();
			System.out.println("i = " + i);
			//Thread.sleep(1000);
		}
	}
	
	//@Test	
	public void testStatusAndBrokerLifecycle() throws Exception {
				
		RabbitStatus status = brokerAdmin.getStatus();
		
		brokerAdmin.stopBrokerApplication();
		status = brokerAdmin.getStatus();
		assertEquals(0, status.getRunningNodes().size());
		
		brokerAdmin.startBrokerApplication();
		status = brokerAdmin.getStatus();
		assertBrokerAppRunning(status);				
	}
	
	
	
	@Test
	//@Ignore("NEEDS RABBITMQ_HOME to be set.")
	public void testStartNode() {
		try {
			brokerAdmin.stopNode();
		} catch (OtpIOException e) {
			//assume it is not running.
		}
		brokerAdmin.startNode();
		assertEquals(1,1);
		brokerAdmin.stopNode();
	}
	
	@Test
	public void testGetQueues() {
=======
	public void testGetQueues() throws Exception {
		Thread.sleep(1000L);
>>>>>>> 80a03be6
		brokerAdmin.declareQueue(new Queue("test.queue"));
		assertEquals("/", connectionFactory.getVirtualHost());
		List<QueueInfo> queues = brokerAdmin.getQueues();
		assertEquals("test.queue", queues.get(0).getName());
	}

}<|MERGE_RESOLUTION|>--- conflicted
+++ resolved
@@ -17,6 +17,7 @@
 package org.springframework.amqp.rabbit.admin;
 
 import static org.junit.Assert.assertEquals;
+import static org.junit.Assert.assertTrue;
 
 import java.util.List;
 
@@ -27,6 +28,7 @@
 import org.junit.Test;
 import org.springframework.amqp.core.Queue;
 import org.springframework.amqp.rabbit.connection.SingleConnectionFactory;
+import org.springframework.erlang.OtpIOException;
 
 /**
  * @author Mark Pollack
@@ -96,7 +98,6 @@
 	}
 	
 	@Test
-<<<<<<< HEAD
 	public void repeatLifecycle() throws Exception {
 		for (int i = 1; i< 100; i++) {
 			testStatusAndBrokerLifecycle();
@@ -135,15 +136,19 @@
 	}
 	
 	@Test
-	public void testGetQueues() {
-=======
 	public void testGetQueues() throws Exception {
 		Thread.sleep(1000L);
->>>>>>> 80a03be6
 		brokerAdmin.declareQueue(new Queue("test.queue"));
 		assertEquals("/", connectionFactory.getVirtualHost());
 		List<QueueInfo> queues = brokerAdmin.getQueues();
 		assertEquals("test.queue", queues.get(0).getName());
 	}
+	
+	private void assertBrokerAppRunning(RabbitStatus status) {
+		assertEquals(1, status.getRunningNodes().size());
+		assertTrue(status.getRunningNodes().get(0).getName().contains("rabbit"));
+	}
+
+	
 
 }